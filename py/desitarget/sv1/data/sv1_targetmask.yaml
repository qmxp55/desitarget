--- conflicted
+++ resolved
@@ -450,7 +450,6 @@
 
     # ADM initial number of observations for secondary targets
     sv1_scnd_mask:
-<<<<<<< HEAD
         #VETO: 1
         #BACKSTOP: 1
         #DR16Q: 1
@@ -464,9 +463,4 @@
         MWS_SPECIAL_WDBINARY_SV:  100
         MWS_SPECIAL_RRLYR_SV:     SAME_AS_MWS_SPECIAL_DRACO_SV
         MWS_SPECIAL_HYADES_SV:    100
-        MWS_SPECIAL_HYADES_VERYBRIGHT_SV:    SAME_AS_MWS_SPECIAL_HYADES_SV
-=======
-        VETO: 1
-        BACKSTOP: 1
-        DR16Q: 1
->>>>>>> b6caaa3d
+        MWS_SPECIAL_HYADES_VERYBRIGHT_SV:    SAME_AS_MWS_SPECIAL_HYADES_SV
--- conflicted
+++ resolved
@@ -4,18 +4,13 @@
 from .targetmask import desi_mask, obsmask
 from .targets    import calc_numobs, calc_priority, encode_mtl_targetid
 
-<<<<<<< HEAD
-def make_mtl(targets, zcat=None, trim=False):
-    """Adds NUMOBS, PRIORITY, and GRAYLAYER columns to a targets table.
-=======
+
 MTL_RESERVED_TARGETID_MIN_SKY = np.int(1e11)
 MTL_RESERVED_TARGETID_MIN_STD = np.int(1e13)
 
 ############################################################
 def make_mtl(targets, zcat=None, trim=False, truth=None, truth_meta=None):
     """Adds NUMOBS, PRIORITY, and OBSCONDITIONS columns to a targets table.
->>>>>>> 9876433e
-
     Parameters
     ----------
     targets : :class:`~astropy.table.Table`
@@ -24,11 +19,6 @@
         Redshift catalog table with columns ``TARGETID``, ``NUMOBS``, ``Z``,
         ``ZWARN``.
     trim : :class:`bool`, optional
-<<<<<<< HEAD
-        If ``True``, don't include targets that don't need
-        any more observations.  If ``False`` (default), include every input target.
-
-=======
         If ``True`` (default), don't include targets that don't need
         any more observations.  If ``False``, include every input target.
     truth: optional
@@ -36,7 +26,7 @@
     truth_meta : :class:`dict`,optional
         Dictionary to add as metadata to the truth table.
     
->>>>>>> 9876433e
+
     Returns
     -------
     :class:`~astropy.table.Table`

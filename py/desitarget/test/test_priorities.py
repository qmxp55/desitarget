# Licensed under a 3-clause BSD style license - see LICENSE.rst
# -*- coding: utf-8 -*-
"""Test desitarget.targets.calc_priority.
"""
import unittest
import numpy as np

from astropy.table import Table

from desitarget.targetmask import desi_mask, bgs_mask, mws_mask, obsmask
from desitarget.targets import calc_priority, main_cmx_or_sv
from desitarget.targets import initial_priority_numobs
from desitarget.mtl import make_mtl


class TestPriorities(unittest.TestCase):

    def setUp(self):
        targdtype = [
            ('DESI_TARGET', np.int64),
            ('BGS_TARGET', np.int64),
            ('MWS_TARGET', np.int64),
            ('PRIORITY_INIT', np.int64),
            ('NUMOBS_INIT', np.int64)
        ]
        zdtype = [
            ('Z', np.float32),
            ('ZWARN', np.float32),
            ('NUMOBS', np.float32),
        ]

        n = 3

        self.targets = Table(np.zeros(n, dtype=targdtype))
        self.targets['TARGETID'] = list(range(n))

        self.zcat = Table(np.zeros(n, dtype=zdtype))
        self.zcat['TARGETID'] = list(range(n))

    def test_priorities(self):
        """Test that priorities are set correctly for both the main survey and SV.
        """
        # ADM loop through once for SV and once for the main survey.
        for prefix in ["", "SV1_"]:
            t = self.targets.copy()
            z = self.zcat.copy()

            main_names = ['DESI_TARGET', 'BGS_TARGET', 'MWS_TARGET']
            for name in main_names:
                t.rename_column(name, prefix+name)

            # ADM retrieve the mask and column names for this survey flavor.
            colnames, masks, _ = main_cmx_or_sv(t)
            desi_target, bgs_target, mws_target = colnames
            desi_mask, bgs_mask, mws_mask = masks

            # - No targeting bits set is priority=0
            self.assertTrue(np.all(calc_priority(t, z, "BRIGHT") == 0))

<<<<<<< HEAD
            # ADM test QSO > LRG > ELG for main survey and SV.
            t[desi_target] = desi_mask.ELG
            self.assertTrue(np.all(calc_priority(t, z) == desi_mask.ELG.priorities['UNOBS']))
            t[desi_target] |= desi_mask.LRG
            self.assertTrue(np.all(calc_priority(t, z) == desi_mask.LRG.priorities['UNOBS']))
            t[desi_target] |= desi_mask.QSO
            self.assertTrue(np.all(calc_priority(t, z) == desi_mask.QSO.priorities['UNOBS']))
=======
            # ADM test QSO > (LRG_1PASS | LRG_2PASS) > ELG for main survey
            # ADM or QSO > LRG > ELG for SV.
            if prefix == "":
                t[desi_target] = desi_mask.ELG
                self.assertTrue(np.all(calc_priority(
                    t, z, "GRAY|DARK") == desi_mask.ELG.priorities['UNOBS'])
                )
                t[desi_target] |= desi_mask.LRG_1PASS
                self.assertTrue(np.all(calc_priority(
                    t, z, "GRAY|DARK") == desi_mask.LRG.priorities['UNOBS'])
                )
                t[desi_target] |= desi_mask.LRG_2PASS
                self.assertTrue(np.all(calc_priority(
                    t, z, "GRAY|DARK") == desi_mask.LRG.priorities['UNOBS']))
                t[desi_target] |= desi_mask.QSO
                self.assertTrue(np.all(calc_priority(
                    t, z, "GRAY|DARK") == desi_mask.QSO.priorities['UNOBS']))
            else:
                t[desi_target] = desi_mask.ELG
                self.assertTrue(np.all(calc_priority(
                    t, z, "GRAY|DARK") == desi_mask.ELG.priorities['UNOBS']))
                t[desi_target] |= desi_mask.LRG
                self.assertTrue(np.all(calc_priority(
                    t, z, "GRAY|DARK") == desi_mask.LRG.priorities['UNOBS']))
                t[desi_target] |= desi_mask.QSO
                self.assertTrue(np.all(calc_priority(
                    t, z, "GRAY|DARK") == desi_mask.QSO.priorities['UNOBS']))
>>>>>>> f016bb98

            # - different states -> different priorities

            # - Done is Done, regardless of ZWARN.
            t[desi_target] = desi_mask.ELG
            t["PRIORITY_INIT"], t["NUMOBS_INIT"] = initial_priority_numobs(t)
            z['NUMOBS'] = [0, 1, 1]
            z['ZWARN'] = [1, 1, 0]
            p = make_mtl(t, "GRAY|DARK", zcat=z)["PRIORITY"]

            self.assertEqual(p[0], desi_mask.ELG.priorities['UNOBS'])
            self.assertEqual(p[1], desi_mask.ELG.priorities['DONE'])
            self.assertEqual(p[2], desi_mask.ELG.priorities['DONE'])

            # ADM In BRIGHT conditions BGS FAINT targets are
            # ADM never DONE, only MORE_ZGOOD.
            t[desi_target] = desi_mask.BGS_ANY
            t[bgs_target] = bgs_mask.BGS_FAINT
            t["PRIORITY_INIT"], t["NUMOBS_INIT"] = initial_priority_numobs(t)
            z['NUMOBS'] = [0, 1, 1]
            z['ZWARN'] = [1, 1, 0]
            p = make_mtl(t, "BRIGHT", zcat=z)["PRIORITY"]

            self.assertEqual(p[0], bgs_mask.BGS_FAINT.priorities['UNOBS'])
            self.assertEqual(p[1], bgs_mask.BGS_FAINT.priorities['MORE_ZWARN'])
            self.assertEqual(p[2], bgs_mask.BGS_FAINT.priorities['MORE_ZGOOD'])
            # BGS_FAINT: {UNOBS: 2000, MORE_ZWARN: 2000, MORE_ZGOOD: 1000, DONE: 2, OBS: 1, DONOTOBSERVE: 0}

            # ADM but in DARK conditions, BGS_FAINT should behave as
            # ADM for other target classes.
            z = self.zcat.copy()
            z['NUMOBS'] = [0, 1, 1]
            z['ZWARN'] = [1, 1, 0]
            p = make_mtl(t, "DARK|GRAY", zcat=z)["PRIORITY"]

            self.assertEqual(p[0], bgs_mask.BGS_FAINT.priorities['UNOBS'])
            self.assertEqual(p[1], bgs_mask.BGS_FAINT.priorities['DONE'])
            self.assertEqual(p[2], bgs_mask.BGS_FAINT.priorities['DONE'])

            # ADM In BRIGHT conditions BGS BRIGHT targets are
            # ADM never DONE, only MORE_ZGOOD.
            t[desi_target] = desi_mask.BGS_ANY
            t[bgs_target] = bgs_mask.BGS_BRIGHT
            t["PRIORITY_INIT"], t["NUMOBS_INIT"] = initial_priority_numobs(t)
            z['NUMOBS'] = [0, 1, 1]
            z['ZWARN'] = [1, 1, 0]
            p = make_mtl(t, "BRIGHT", zcat=z)["PRIORITY"]

            self.assertEqual(p[0], bgs_mask.BGS_BRIGHT.priorities['UNOBS'])
            self.assertEqual(p[1], bgs_mask.BGS_BRIGHT.priorities['MORE_ZWARN'])
            self.assertEqual(p[2], bgs_mask.BGS_BRIGHT.priorities['MORE_ZGOOD'])
            # BGS_BRIGHT: {UNOBS: 2100, MORE_ZWARN: 2100, MORE_ZGOOD: 1000, DONE: 2, OBS: 1, DONOTOBSERVE: 0}

            # ADM In BRIGHT conditions BGS targets are
            # ADM NEVER done even after 100 observations
            t[desi_target] = desi_mask.BGS_ANY
            t[bgs_target] = bgs_mask.BGS_BRIGHT
            t["PRIORITY_INIT"], t["NUMOBS_INIT"] = initial_priority_numobs(t)
            z['NUMOBS'] = [0, 100, 100]
            z['ZWARN'] = [1,   1,   0]
            p = calc_priority(t, z, "BRIGHT")

            self.assertEqual(p[0], bgs_mask.BGS_BRIGHT.priorities['UNOBS'])
            self.assertEqual(p[1], bgs_mask.BGS_BRIGHT.priorities['MORE_ZWARN'])
            self.assertEqual(p[2], bgs_mask.BGS_BRIGHT.priorities['MORE_ZGOOD'])

            # BGS ZGOOD targets always have lower priority than MWS targets that
            # are not DONE.
            # ADM first discard N/S informational bits from bitmask as these
            # ADM should never trump the other bits.
            bgs_names = [name for name in bgs_mask.names() if 'NORTH' not in name and 'SOUTH' not in name]
            mws_names = [name for name in mws_mask.names() if 'NORTH' not in name and 'SOUTH' not in name]

            lowest_bgs_priority_zgood = min([bgs_mask[n].priorities['MORE_ZGOOD'] for n in bgs_names])

            lowest_mws_priority_unobs = min([mws_mask[n].priorities['UNOBS'] for n in mws_names])
            lowest_mws_priority_zwarn = min([mws_mask[n].priorities['MORE_ZWARN'] for n in mws_names])
            lowest_mws_priority_zgood = min([mws_mask[n].priorities['MORE_ZGOOD'] for n in mws_names])

            lowest_mws_priority = min(lowest_mws_priority_unobs,
                                      lowest_mws_priority_zwarn,
                                      lowest_mws_priority_zgood)

            self.assertLess(lowest_bgs_priority_zgood, lowest_mws_priority)

    def test_bright_mask(self):
        t = self.targets
        z = self.zcat
        t['DESI_TARGET'][0] = desi_mask.ELG
        t['DESI_TARGET'][1] = desi_mask.ELG | desi_mask.NEAR_BRIGHT_OBJECT
        t['DESI_TARGET'][2] = desi_mask.ELG | desi_mask.IN_BRIGHT_OBJECT
        p = calc_priority(t, z, "BRIGHT|GRAY|DARK")
        self.assertEqual(p[0], p[1], "NEAR_BRIGHT_OBJECT shouldn't impact priority but {} != {}".format(p[0], p[1]))
        self.assertEqual(p[2], -1, "IN_BRIGHT_OBJECT priority not -1")

    def test_mask_priorities(self):
        for mask in [desi_mask, bgs_mask, mws_mask]:
            for name in mask.names():
                if (
                        name.startswith('STD') or name.endswith('BRIGHT_OBJECT') or name in
                        ['BGS_ANY', 'MWS_ANY', 'SCND_ANY', 'SKY', 'SUPP_SKY', 'NO_TARGET']
                ):
                    self.assertEqual(mask[name].priorities, {}, 'mask.{} has priorities?'.format(name))
                else:
                    for state in obsmask.names():
                        self.assertIn(state, mask[name].priorities,
                                      '{} not in mask.{}.priorities'.format(state, name))

    def test_cmx_priorities(self):
        """Test that priority calculation can handle commissioning files.
        """
        t = self.targets.copy()
        z = self.zcat

        # ADM restructure the table to look like a commissioning table.
        t.rename_column('DESI_TARGET', 'CMX_TARGET')
        t.remove_column('BGS_TARGET')
        t.remove_column('MWS_TARGET')

        # - No targeting bits set is priority=0
        self.assertTrue(np.all(calc_priority(t, z, "GRAY|DARK") == 0))

        # ADM retrieve the cmx_mask.
        colnames, masks, _ = main_cmx_or_sv(t)
        cmx_mask = masks[0]

        # ADM test handling of unobserved SV0_BGS and SV0_MWS.
        for name in ["SV0_BGS", "SV0_MWS"]:
            t['CMX_TARGET'] = cmx_mask[name]
            self.assertTrue(np.all(calc_priority(
                t, z, "GRAY|DARK") == cmx_mask[name].priorities['UNOBS']))

        # ADM done is Done, regardless of ZWARN.
        for name in ["SV0_BGS", "SV0_MWS"]:
            t['CMX_TARGET'] = cmx_mask[name]
            t["PRIORITY_INIT"], t["NUMOBS_INIT"] = initial_priority_numobs(t)
            z['NUMOBS'] = [0, 1, 1]
            z['ZWARN'] = [1, 1, 0]
            p = make_mtl(t, "GRAY|DARK", zcat=z)["PRIORITY"]

            self.assertEqual(p[0], cmx_mask[name].priorities['UNOBS'])
            self.assertEqual(p[1], cmx_mask[name].priorities['DONE'])
            self.assertEqual(p[2], cmx_mask[name].priorities['DONE'])

        # BGS ZGOOD targets always have lower priority than MWS targets that
        # are not DONE.
        lowest_bgs_priority_zgood = cmx_mask['SV0_BGS'].priorities['MORE_ZGOOD']

        lowest_mws_priority_unobs = cmx_mask['SV0_MWS'].priorities['UNOBS']
        lowest_mws_priority_zwarn = cmx_mask['SV0_MWS'].priorities['MORE_ZWARN']
        lowest_mws_priority_zgood = cmx_mask['SV0_MWS'].priorities['MORE_ZGOOD']

        lowest_mws_priority = min(lowest_mws_priority_unobs,
                                  lowest_mws_priority_zwarn,
                                  lowest_mws_priority_zgood)

        self.assertLess(lowest_bgs_priority_zgood, lowest_mws_priority)


if __name__ == '__main__':
    unittest.main()


def test_suite():
    """Allows testing of only this module with the command:

        python setup.py test -m desitarget.test.test_priorities
    """
    return unittest.defaultTestLoader.loadTestsFromName(__name__)<|MERGE_RESOLUTION|>--- conflicted
+++ resolved
@@ -57,46 +57,18 @@
             # - No targeting bits set is priority=0
             self.assertTrue(np.all(calc_priority(t, z, "BRIGHT") == 0))
 
-<<<<<<< HEAD
             # ADM test QSO > LRG > ELG for main survey and SV.
             t[desi_target] = desi_mask.ELG
-            self.assertTrue(np.all(calc_priority(t, z) == desi_mask.ELG.priorities['UNOBS']))
+            self.assertTrue(np.all(calc_priority(
+                t, z, "GRAY|DARK") == desi_mask.ELG.priorities['UNOBS']))
             t[desi_target] |= desi_mask.LRG
-            self.assertTrue(np.all(calc_priority(t, z) == desi_mask.LRG.priorities['UNOBS']))
+            self.assertTrue(np.all(calc_priority(
+                t, z, "GRAY|DARK") == desi_mask.LRG.priorities['UNOBS']))
             t[desi_target] |= desi_mask.QSO
-            self.assertTrue(np.all(calc_priority(t, z) == desi_mask.QSO.priorities['UNOBS']))
-=======
-            # ADM test QSO > (LRG_1PASS | LRG_2PASS) > ELG for main survey
-            # ADM or QSO > LRG > ELG for SV.
-            if prefix == "":
-                t[desi_target] = desi_mask.ELG
-                self.assertTrue(np.all(calc_priority(
-                    t, z, "GRAY|DARK") == desi_mask.ELG.priorities['UNOBS'])
-                )
-                t[desi_target] |= desi_mask.LRG_1PASS
-                self.assertTrue(np.all(calc_priority(
-                    t, z, "GRAY|DARK") == desi_mask.LRG.priorities['UNOBS'])
-                )
-                t[desi_target] |= desi_mask.LRG_2PASS
-                self.assertTrue(np.all(calc_priority(
-                    t, z, "GRAY|DARK") == desi_mask.LRG.priorities['UNOBS']))
-                t[desi_target] |= desi_mask.QSO
-                self.assertTrue(np.all(calc_priority(
-                    t, z, "GRAY|DARK") == desi_mask.QSO.priorities['UNOBS']))
-            else:
-                t[desi_target] = desi_mask.ELG
-                self.assertTrue(np.all(calc_priority(
-                    t, z, "GRAY|DARK") == desi_mask.ELG.priorities['UNOBS']))
-                t[desi_target] |= desi_mask.LRG
-                self.assertTrue(np.all(calc_priority(
-                    t, z, "GRAY|DARK") == desi_mask.LRG.priorities['UNOBS']))
-                t[desi_target] |= desi_mask.QSO
-                self.assertTrue(np.all(calc_priority(
-                    t, z, "GRAY|DARK") == desi_mask.QSO.priorities['UNOBS']))
->>>>>>> f016bb98
+            self.assertTrue(np.all(calc_priority(
+                t, z, "GRAY|DARK") == desi_mask.QSO.priorities['UNOBS']))
 
             # - different states -> different priorities
-
             # - Done is Done, regardless of ZWARN.
             t[desi_target] = desi_mask.ELG
             t["PRIORITY_INIT"], t["NUMOBS_INIT"] = initial_priority_numobs(t)
